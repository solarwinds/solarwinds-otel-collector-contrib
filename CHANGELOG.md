--- conflicted
+++ resolved
@@ -1,13 +1,9 @@
 # Changelog
 
 ## vNext
-<<<<<<< HEAD
 - `solarwindsentityconnector` Added support for OTTL converters in event condition expressions
 - `solarwindsentityconnector` Fixed extra output log issue by adding missing yaml tags for cache configuration parsing
-=======
-- `solarwindsentityconnector` Fix extra output log issue by adding missing yaml tags for cache configuration parsing
 - `swok8sworkloadtypeprocessor` Support addresses ending with dot
->>>>>>> 5d2f5289
 
 ## v0.127.5
 - `solarwindsentityconnector` Benchmark fix
