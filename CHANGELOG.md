--- conflicted
+++ resolved
@@ -1,11 +1,8 @@
 # Changelog
 
 ## vNext
-<<<<<<< HEAD
 - **BREAKING CHANGE**: `solarwindsprocessor` - Removed deprecated root-level `extension` field. Use `collector_attributes_decoration.extension` instead.
-=======
 - `swok8sworkloadtypeprocessor` Improve detection for workloads from different namespaces
->>>>>>> 562c09ac
 
 ## v0.136.2
 - No changes
