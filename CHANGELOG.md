--- conflicted
+++ resolved
@@ -2,11 +2,8 @@
 
 ## vNext
 
-<<<<<<< HEAD
+- Metadata has been fixed, and all component status tables are now generated from it.
 - `solarwindsexporter` has been removed as announced
-=======
-- Metadata has been fixed, and all component status tables are now generated from it.
->>>>>>> 1c31c0e0
 
 ## v0.131.2
 - Updates golang to 1.24.6
