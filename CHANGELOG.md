--- conflicted
+++ resolved
@@ -1,11 +1,8 @@
 # Changelog
 
 ## vNext
-<<<<<<< HEAD
 - `solarwindsentityconnector` Added support for prefixes on entities when created from relationships.
-=======
-- `solarwindsentityconnector` Fix extra output log issue by adding missing yaml tags for cache configuration parsing
->>>>>>> f7e5f2e7
+- `solarwindsentityconnector` Fix extra output log issue by adding missing yaml tags for cache configuration parsing.
 
 ## v0.127.5
 - `solarwindsentityconnector` Benchmark fix
