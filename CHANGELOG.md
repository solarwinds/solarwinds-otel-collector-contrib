--- conflicted
+++ resolved
@@ -1,11 +1,8 @@
 # Changelog
 
 ## vNext
-<<<<<<< HEAD
-- `swoworkloadtypeprocessor` extended to allow searching for owners of Pods
-=======
 - `solarwindsentityconnector` Relationships now expire (configurable), and a delete event is sent after the expiration.
->>>>>>> bc0abbd3
+- `swoworkloadtypeprocessor` Extended the processor to allow searching for owners of Pods.
 
 ## v0.127.3
 - `swok8sobjectsreceiver` Change logging of 410 events to debug level
