# Changelog

## vNext

## v0.131.3
- Updates golang to 1.25.0
- Metadata has been fixed, and all component status tables are now generated from it.
<<<<<<< HEAD
- `solarwindsexporter` has been removed as announced
=======
  - Components affected: `solarwindsextension`, `solarwindsprocessor`, `solarwindsentityconnector`, `k8seventgenerationprocessor`, `swok8sworkloadtypeprocessor`, `swohostmetricsreceiver`, `swok8sobjectsreceiver`
- Adding OtelInstrumentation specific lookups into `swok8sworkloadtypeprocessor`.
- Fixing resolution of kubernetes Services in swok8sworkloadtypes in `swok8sworkloadtypeprocessor`.
>>>>>>> 5ff6578c

## v0.131.2
- Updates golang to 1.24.6
- Added `processesscraper` to `swohostmetricsreceiver` providing `swo.system.processes.count` metric

## v0.131.1
No changes, issues with previous release.

## v0.131.0
- Updated OpenTelemetry modules to [v1.37.0/v0.131.0](https://github.com/open-telemetry/opentelemetry-collector/releases/tag/v0.131.0)
- Updated TLS configuration in extensions and exporters (`TLSSetting` → `TLS`)
- Wrapped Keepalive configurations with `configoptional.Some()`
- Replaced deprecated `exporterhelper.QueueConfig` with `exporterhelper.QueueBatchConfig`
- Components affected: `solarwindsextension`, `solarwindsexporter`

## v0.127.9
- Chores without impact (excluded internal tools from CodeQL analysis, added dependency review action with GHAS)
- Fix CVE-2025-54388: Moby firewall reload could expose localhost-only containers to external access

## v0.127.8
- Updates golang to 1.24.5
- Chores without impact (version bumps, refactors and build pipeline improvements)

## v0.127.7
No changes, previous release failed to finish properly.

## v0.127.6
- `solarwindsentityconnector` Added support for prefixes on entities when entities are created from relationships
- `solarwindsentityconnector` Added support for OTTL converters in event condition expressions
- `solarwindsentityconnector` Fixed extra output log issue by adding missing yaml tags for cache configuration parsing
- ⚠️ Breaking change: `solarwindsentityconnector` Added configuration validation - a lot of properties are now required.
- ⚠️ Breaking change: `solarwindsentityconnector` The entities used in the `schema.events` (both, in entity and relationship events) must be defined in the `schema.entities` section.
- ⚠️ Breaking change: `solarwindsentityconnector` - `schema.events.entities[].type` renamed to `schema.events.entities[].entity`
- `swok8sworkloadtypeprocessor` Support addresses ending with dot
- `swohostmetricsreceiver` Separated `wmi` and `registry` packages in their own modules
- `k8seventgenerationprocessor` Extend the k8seventgeneration processor to extract data for Service mapping

## v0.127.5
- `solarwindsentityconnector` Benchmark fix
- Fix GHSA-fv92-fjc5-jj9h: mapstructure May Leak Sensitive Information in Logs When Processing Malformed Data

## v0.127.4
- `solarwindsprocessor` Introduced as replacement for `solarwinds` exporter.
- `solarwindsextension` Configuration extended by gRPC setup re-usable in `otlp` exporter. Some of current properties (`data_center`, `token` and `endpoint_url_override`) have been made deprecated and will be removed by July 30.
- `solarwindsexporter` Made deprecated and will be removed by July 30.
- `solarwindsentityconnector` Added benchmark tests to check the connector’s performance.
- `solarwindsentityconnector` Added support for delete events. Entities and relationships can be now deleted based on OTTL conditions.
- `solarwindsentityconnector` Relationships now expire (configurable), and a delete event is sent after the expiration.
- `swoworkloadtypeprocessor` Extended the processor to allow searching for owners of Pods.

## v0.127.3
- `swok8sobjectsreceiver` Change logging of 410 events to debug level.

## v0.127.2
- `solarwindsentityconnector` Added optional prefixes support for entity relationships between entities of different types.

## v0.127.1
- Various improvements to `swoworkloadtypeprocessor`:
  - Prevents overwriting workload type attribute if it's already set
  - Supports multiple contexts for attributes (resource, datapoint, metric, scope)
  - Supports searching for workload type by DNS and IP address
- `solarwindsentityconnector` supports OTTL conditions for conditional creation/update of entities and relationships 
- Utilizes reusable build components from [solarwinds-otel-collector-core](https://github.com/solarwinds/solarwinds-otel-collector-core)

## v0.127.0
- Consumes OpenTelemetry Collector dependencies v0.127.0.

## v0.123.7
- Aligning version with [solarwinds-otel-collector-releases](https://github.com/solarwinds/solarwinds-otel-collector-releases) repository.
- Latest version of `solarwindsentityconnector` moved to this repository from [solarwinds-otel-collector-releases](https://github.com/solarwinds/solarwinds-otel-collector-releases).

## v0.123.4
- Release of ./internal/k8sconfig.

## v0.123.3
- Fixing module name for SolarWinds entity connector.

## v0.123.2
- Moved connection-check code to separate binary. Binary is added to k8s docker images.
- Adds [SolarWinds Kubernetes Workload Type Processor](./processor/swok8sworkloadtypeprocessor/README.md) for annotating metrics with a k8s workload type based on their attributes.

## v0.123.1
- Fix CVE-2025-22872: golang.org/x/net vulnerable to Cross-site Scripting

## v0.123.0
- Consumes OpenTelemetry Collector dependencies v0.123.0.
- SolarWinds exporter is now reported as otlp/solarwinds-<name> in collector's telemetry.

## v0.119.12
- Updates non-opentelemetry dependencies to latest possible version
- Sets metrics scope name to `github.com/solarwinds/solarwinds-otel-collector-releases`

## v0.119.11
- Fix CVE-2025-27144: Uncontrolled Resource Consumption

## v0.119.10
- Ignores any timestamps in all the Kubernetes manifests
- Fix CVE-2025-30204

## v0.119.9
- Fix CVE-2025-29786

## v0.119.8
- Adds ap-01 datacell support

## v0.119.7
- Fix CVE-2025-22866

## v0.119.6
- Updates Go build toolchain to 1.23.6

## v0.119.5
- Updating `swok8sobjectsreceiver` to remove `managedFields` for both PULL and WATCH objects

## v0.119.4
- Updating `swok8sobjectsreceiver` to report changes in other than `status`, `spec`, and `metadata` sections

## v0.119.3
- Adds custom `k8sobjectsreceiver` to notify about what sections in manifest were changed 

## v0.119.2
- Fix CVE-2025-22869
- Fix CVE-2025-22868

## v0.119.1
- Utilizes `pdatatest` for specific E2E tests.
- SolarWinds-specific packages are tagged and can be referenced from other repositories.
- Adds custom `k8seventgenerationprocessor` to transform K8S entities change events to logs.
- Removes opentelemetry-collector wrapper used for corruption prevention as newly introduced `fsync@v0.96.0` solves the issue.

## v0.119.0
- Consumes OpenTelemetry Collector dependencies v0.119.0.

## v0.113.8
- Updates Go build toolchain to 1.23.5.
- Adds [SWO Host Metrics Receiver](./receiver/swohostmetricsreceiver/README.md) for additional Host metrics monitoring.
- Adds connection check functionality to K8s distribution startup.
- Adds Windows architecture for Docker builds.

## v0.113.7
- Adds `without_entity` to [SolarWinds Extension](./extension/solarwindsextension/README.md#getting-started) configuration, so users can opt out of collector entity creation.
- Tags all signals with `entity_creation` attribute, except when without_entity is set on [SolarWinds Extension](./extension/solarwindsextension/README.md#getting-started).

## v0.113.6
- Marks all outgoing telemetry from the [SolarWinds Exporter](./exporter/solarwindsexporter) with
an attribute storing the collector name (`sw.otelcol.collector.name`) as it is configured in the
[SolarWinds Extension](./extension/solarwindsextension/README.md#getting-started).
- The uptime metric used to signal heartbeat is now decorated with `sw.otelcol.collector.version` which contains collector version.

## v0.113.5
Tags released docker images with `latest` tag.

## v0.113.4
Adds optional `resource` configuration parameter for [SolarWinds Extension](./extension/solarwindsextension).

## v0.113.3
Removes `insecure` testing configuration parameter for [SolarWinds Extension](./extension/solarwindsextension).

## v0.113.2
Fixes OTLP port number used for exporting telemetry.

## v0.113.1
Adds [SolarWinds Extension](./extension/solarwindsextension). The [SolarWinds Exporter](./exporter/solarwindsexporter) is now dependent on the extension.

## v0.113.0
Initial version of SolarWinds OpenTelemetry Collector.
The collector provides all available components (receivers, processors, exporters, connectors, providers)
from [opentelemetry-collector](https://github.com/open-telemetry/opentelemetry-collector/tree/v0.113.0) (version `v0.113.0`) and [opentelemetry-collector-contrib](https://github.com/open-telemetry/opentelemetry-collector/tree/v0.113.0) (version `v0.113.0`).

### Additional details:
- `solarwindsexporter` has been added to easily integrate with **SolarWinds Observability SaaS**. Please read its [documentation](exporter/solarwindsexporter/README.md) to learn more.<|MERGE_RESOLUTION|>--- conflicted
+++ resolved
@@ -5,13 +5,10 @@
 ## v0.131.3
 - Updates golang to 1.25.0
 - Metadata has been fixed, and all component status tables are now generated from it.
-<<<<<<< HEAD
-- `solarwindsexporter` has been removed as announced
-=======
   - Components affected: `solarwindsextension`, `solarwindsprocessor`, `solarwindsentityconnector`, `k8seventgenerationprocessor`, `swok8sworkloadtypeprocessor`, `swohostmetricsreceiver`, `swok8sobjectsreceiver`
 - Adding OtelInstrumentation specific lookups into `swok8sworkloadtypeprocessor`.
 - Fixing resolution of kubernetes Services in swok8sworkloadtypes in `swok8sworkloadtypeprocessor`.
->>>>>>> 5ff6578c
+- `solarwindsexporter` has been removed as announced
 
 ## v0.131.2
 - Updates golang to 1.24.6
