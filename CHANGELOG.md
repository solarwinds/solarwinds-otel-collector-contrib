# Changelog

## vNext
<<<<<<< HEAD
- `solarwindsprocessor` Introduced as replacement for `solarwinds` exporter.
- `solarwindsextension` Configuration extended by gRPC setup re-usable in `otlp` exporter. Some of current properties (`data_center`, `token` and `endpoint_url_override`) have been made deprecated and will be removed by July 30.
- `solarwindsexporter` Made deprecated and will be removed by July 30.
=======
- `solarwindsentityconnector` Added benchmark tests to check the connector’s performance.
>>>>>>> 4641a452
- `solarwindsentityconnector` Added support for delete events. Entities and relationships can be now deleted based on OTTL conditions.
- `solarwindsentityconnector` Relationships now expire (configurable), and a delete event is sent after the expiration.
- `swoworkloadtypeprocessor` Extended the processor to allow searching for owners of Pods.

## v0.127.3
- `swok8sobjectsreceiver` Change logging of 410 events to debug level

## v0.127.2
- `solarwindsentityconnector` Added optional prefixes support for entity relationships between entities of different types.

## v0.127.1
- Various improvements to `swoworkloadtypeprocessor`:
  - Prevents overwriting workload type attribute if it's already set
  - Supports multiple contexts for attributes (resource, datapoint, metric, scope)
  - Supports searching for workload type by DNS and IP address
- `solarwindsentityconnector` supports OTTL conditions for conditional creation/update of entities and relationships 
- Utilizes reusable build components from [solarwinds-otel-collector-core](https://github.com/solarwinds/solarwinds-otel-collector-core)

## v0.127.0
- Consumes OpenTelemetry Collector dependencies v0.127.0.

## v0.123.7
- Aligning version with [solarwinds-otel-collector-releases](https://github.com/solarwinds/solarwinds-otel-collector-releases) repository.
- Latest version of `solarwindsentityconnector` moved to this repository from [solarwinds-otel-collector-releases](https://github.com/solarwinds/solarwinds-otel-collector-releases).

## v0.123.4
- Release of ./internal/k8sconfig.

## v0.123.3
- Fixing module name for SolarWinds entity connector.

## v0.123.2
- Moved connection-check code to separate binary. Binary is added to k8s docker images.
- Adds [SolarWinds Kubernetes Workload Type Processor](./processor/swok8sworkloadtypeprocessor/README.md) for annotating metrics with a k8s workload type based on their attributes.

## v0.123.1
- Fix CVE-2025-22872: golang.org/x/net vulnerable to Cross-site Scripting

## v0.123.0
- Consumes OpenTelemetry Collector dependencies v0.123.0.
- SolarWinds exporter is now reported as otlp/solarwinds-<name> in collector's telemetry.

## v0.119.12
- Updates non-opentelemetry dependencies to latest possible version
- Sets metrics scope name to `github.com/solarwinds/solarwinds-otel-collector-releases`

## v0.119.11
- Fix CVE-2025-27144: Uncontrolled Resource Consumption

## v0.119.10
- Ignores any timestamps in all the Kubernetes manifests
- Fix CVE-2025-30204

## v0.119.9
- Fix CVE-2025-29786

## v0.119.8
- Adds ap-01 datacell support

## v0.119.7
- Fix CVE-2025-22866

## v0.119.6
- Updates Go build toolchain to 1.23.6

## v0.119.5
- Updating `swok8sobjectsreceiver` to remove `managedFields` for both PULL and WATCH objects

## v0.119.4
- Updating `swok8sobjectsreceiver` to report changes in other than `status`, `spec`, and `metadata` sections

## v0.119.3
- Adds custom `k8sobjectsreceiver` to notify about what sections in manifest were changed 

## v0.119.2
- Fix CVE-2025-22869
- Fix CVE-2025-22868

## v0.119.1
- Utilizes `pdatatest` for specific E2E tests.
- SolarWinds-specific packages are tagged and can be referenced from other repositories.
- Adds custom `k8seventgenerationprocessor` to transform K8S entities change events to logs.
- Removes opentelemetry-collector wrapper used for corruption prevention as newly introduced `fsync@v0.96.0` solves the issue.

## v0.119.0
- Consumes OpenTelemetry Collector dependencies v0.119.0.

## v0.113.8
- Updates Go build toolchain to 1.23.5.
- Adds [SWO Host Metrics Receiver](./receiver/swohostmetricsreceiver/README.md) for additional Host metrics monitoring.
- Adds connection check functionality to K8s distribution startup.
- Adds Windows architecture for Docker builds.

## v0.113.7
- Adds `without_entity` to [SolarWinds Extension](./extension/solarwindsextension/README.md#getting-started) configuration, so users can opt out of collector entity creation.
- Tags all signals with `entity_creation` attribute, except when without_entity is set on [SolarWinds Extension](./extension/solarwindsextension/README.md#getting-started).

## v0.113.6
- Marks all outgoing telemetry from the [SolarWinds Exporter](./exporter/solarwindsexporter) with
an attribute storing the collector name (`sw.otelcol.collector.name`) as it is configured in the
[SolarWinds Extension](./extension/solarwindsextension/README.md#getting-started).
- The uptime metric used to signal heartbeat is now decorated with `sw.otelcol.collector.version` which contains collector version.

## v0.113.5
Tags released docker images with `latest` tag.

## v0.113.4
Adds optional `resource` configuration parameter for [SolarWinds Extension](./extension/solarwindsextension).

## v0.113.3
Removes `insecure` testing configuration parameter for [SolarWinds Extension](./extension/solarwindsextension).

## v0.113.2
Fixes OTLP port number used for exporting telemetry.

## v0.113.1
Adds [SolarWinds Extension](./extension/solarwindsextension). The [SolarWinds Exporter](./exporter/solarwindsexporter) is now dependent on the extension.

## v0.113.0
Initial version of SolarWinds OpenTelemetry Collector.
The collector provides all available components (receivers, processors, exporters, connectors, providers)
from [opentelemetry-collector](https://github.com/open-telemetry/opentelemetry-collector/tree/v0.113.0) (version `v0.113.0`) and [opentelemetry-collector-contrib](https://github.com/open-telemetry/opentelemetry-collector/tree/v0.113.0) (version `v0.113.0`).

### Additional details:
- `solarwindsexporter` has been added to easily integrate with **SolarWinds Observability SaaS**. Please read its [documentation](exporter/solarwindsexporter/README.md) to learn more.<|MERGE_RESOLUTION|>--- conflicted
+++ resolved
@@ -1,13 +1,10 @@
 # Changelog
 
 ## vNext
-<<<<<<< HEAD
 - `solarwindsprocessor` Introduced as replacement for `solarwinds` exporter.
 - `solarwindsextension` Configuration extended by gRPC setup re-usable in `otlp` exporter. Some of current properties (`data_center`, `token` and `endpoint_url_override`) have been made deprecated and will be removed by July 30.
 - `solarwindsexporter` Made deprecated and will be removed by July 30.
-=======
 - `solarwindsentityconnector` Added benchmark tests to check the connector’s performance.
->>>>>>> 4641a452
 - `solarwindsentityconnector` Added support for delete events. Entities and relationships can be now deleted based on OTTL conditions.
 - `solarwindsentityconnector` Relationships now expire (configurable), and a delete event is sent after the expiration.
 - `swoworkloadtypeprocessor` Extended the processor to allow searching for owners of Pods.
