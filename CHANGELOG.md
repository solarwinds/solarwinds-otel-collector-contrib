# Changelog

## vNext
- `solarwindsprocessor` Refactored collector decoration configuration: introduced `collector_attributes_decoration` section with `enabled` and `extension` fields, deprecated root-level `extension` field for better configuration organization
<<<<<<< HEAD
=======

## v0.131.7
>>>>>>> fd3e68ed
- `swok8sworkloadtypeprocessor` Fix searching for Pods based on their labels and annotations
- `swok8sworkloadtypeprocessor` Add support for situation, when one service name is assigned to multiple different workloads
- `swok8sworkloadtypeprocessor` Restore a more strict error handling when parsing pod/service addresses

## v0.131.6
- `pkg/container` Fix module name in go.mod

## v0.131.5
- `swohostmetricsreceiver` Add handling for empty metrics in scope emitter
- `solarwindsprocessor` Add decoration of host resource attributes

## v0.131.4
- `solarwindsexporter` has been removed as announced
- `solarwindsextension` deprecated config options (related to the `solarwindsexporter`) removed
- Adds [SolarWinds Kubernetes Workload Status Processor](./processor/swok8sworkloadstatusprocessor/README.md) for calculating workload statuses from logs.

## v0.131.3
- Updates golang to 1.25.0
- Metadata has been fixed, and all component status tables are now generated from it.
  - Components affected: `solarwindsextension`, `solarwindsprocessor`, `solarwindsentityconnector`, `k8seventgenerationprocessor`, `swok8sworkloadtypeprocessor`, `swohostmetricsreceiver`, `swok8sobjectsreceiver`
- Adding OtelInstrumentation specific lookups into `swok8sworkloadtypeprocessor`.
- Fixing resolution of kubernetes Services in swok8sworkloadtypes in `swok8sworkloadtypeprocessor`.

## v0.131.2
- Updates golang to 1.24.6
- Added `processesscraper` to `swohostmetricsreceiver` providing `swo.system.processes.count` metric

## v0.131.1
No changes, issues with previous release.

## v0.131.0
- Updated OpenTelemetry modules to [v1.37.0/v0.131.0](https://github.com/open-telemetry/opentelemetry-collector/releases/tag/v0.131.0)
- Updated TLS configuration in extensions and exporters (`TLSSetting` → `TLS`)
- Wrapped Keepalive configurations with `configoptional.Some()`
- Replaced deprecated `exporterhelper.QueueConfig` with `exporterhelper.QueueBatchConfig`
- Components affected: `solarwindsextension`, `solarwindsexporter`

## v0.127.9
- Chores without impact (excluded internal tools from CodeQL analysis, added dependency review action with GHAS)
- Fix CVE-2025-54388: Moby firewall reload could expose localhost-only containers to external access

## v0.127.8
- Updates golang to 1.24.5
- Chores without impact (version bumps, refactors and build pipeline improvements)

## v0.127.7
No changes, previous release failed to finish properly.

## v0.127.6
- `solarwindsentityconnector` Added support for prefixes on entities when entities are created from relationships
- `solarwindsentityconnector` Added support for OTTL converters in event condition expressions
- `solarwindsentityconnector` Fixed extra output log issue by adding missing yaml tags for cache configuration parsing
- ⚠️ Breaking change: `solarwindsentityconnector` Added configuration validation - a lot of properties are now required.
- ⚠️ Breaking change: `solarwindsentityconnector` The entities used in the `schema.events` (both, in entity and relationship events) must be defined in the `schema.entities` section.
- ⚠️ Breaking change: `solarwindsentityconnector` - `schema.events.entities[].type` renamed to `schema.events.entities[].entity`
- `swok8sworkloadtypeprocessor` Support addresses ending with dot
- `swohostmetricsreceiver` Separated `wmi` and `registry` packages in their own modules
- `k8seventgenerationprocessor` Extend the k8seventgeneration processor to extract data for Service mapping

## v0.127.5
- `solarwindsentityconnector` Benchmark fix
- Fix GHSA-fv92-fjc5-jj9h: mapstructure May Leak Sensitive Information in Logs When Processing Malformed Data

## v0.127.4
- `solarwindsprocessor` Introduced as replacement for `solarwinds` exporter.
- `solarwindsextension` Configuration extended by gRPC setup re-usable in `otlp` exporter. Some of current properties (`data_center`, `token` and `endpoint_url_override`) have been made deprecated and will be removed by July 30.
- `solarwindsexporter` Made deprecated and will be removed by July 30.
- `solarwindsentityconnector` Added benchmark tests to check the connector’s performance.
- `solarwindsentityconnector` Added support for delete events. Entities and relationships can be now deleted based on OTTL conditions.
- `solarwindsentityconnector` Relationships now expire (configurable), and a delete event is sent after the expiration.
- `swoworkloadtypeprocessor` Extended the processor to allow searching for owners of Pods.

## v0.127.3
- `swok8sobjectsreceiver` Change logging of 410 events to debug level.

## v0.127.2
- `solarwindsentityconnector` Added optional prefixes support for entity relationships between entities of different types.

## v0.127.1
- Various improvements to `swoworkloadtypeprocessor`:
  - Prevents overwriting workload type attribute if it's already set
  - Supports multiple contexts for attributes (resource, datapoint, metric, scope)
  - Supports searching for workload type by DNS and IP address
- `solarwindsentityconnector` supports OTTL conditions for conditional creation/update of entities and relationships 
- Utilizes reusable build components from [solarwinds-otel-collector-core](https://github.com/solarwinds/solarwinds-otel-collector-core)

## v0.127.0
- Consumes OpenTelemetry Collector dependencies v0.127.0.

## v0.123.7
- Aligning version with [solarwinds-otel-collector-releases](https://github.com/solarwinds/solarwinds-otel-collector-releases) repository.
- Latest version of `solarwindsentityconnector` moved to this repository from [solarwinds-otel-collector-releases](https://github.com/solarwinds/solarwinds-otel-collector-releases).

## v0.123.4
- Release of ./internal/k8sconfig.

## v0.123.3
- Fixing module name for SolarWinds entity connector.

## v0.123.2
- Moved connection-check code to separate binary. Binary is added to k8s docker images.
- Adds [SolarWinds Kubernetes Workload Type Processor](./processor/swok8sworkloadtypeprocessor/README.md) for annotating metrics with a k8s workload type based on their attributes.

## v0.123.1
- Fix CVE-2025-22872: golang.org/x/net vulnerable to Cross-site Scripting

## v0.123.0
- Consumes OpenTelemetry Collector dependencies v0.123.0.
- SolarWinds exporter is now reported as otlp/solarwinds-<name> in collector's telemetry.

## v0.119.12
- Updates non-opentelemetry dependencies to latest possible version
- Sets metrics scope name to `github.com/solarwinds/solarwinds-otel-collector-releases`

## v0.119.11
- Fix CVE-2025-27144: Uncontrolled Resource Consumption

## v0.119.10
- Ignores any timestamps in all the Kubernetes manifests
- Fix CVE-2025-30204

## v0.119.9
- Fix CVE-2025-29786

## v0.119.8
- Adds ap-01 datacell support

## v0.119.7
- Fix CVE-2025-22866

## v0.119.6
- Updates Go build toolchain to 1.23.6

## v0.119.5
- Updating `swok8sobjectsreceiver` to remove `managedFields` for both PULL and WATCH objects

## v0.119.4
- Updating `swok8sobjectsreceiver` to report changes in other than `status`, `spec`, and `metadata` sections

## v0.119.3
- Adds custom `k8sobjectsreceiver` to notify about what sections in manifest were changed 

## v0.119.2
- Fix CVE-2025-22869
- Fix CVE-2025-22868

## v0.119.1
- Utilizes `pdatatest` for specific E2E tests.
- SolarWinds-specific packages are tagged and can be referenced from other repositories.
- Adds custom `k8seventgenerationprocessor` to transform K8S entities change events to logs.
- Removes opentelemetry-collector wrapper used for corruption prevention as newly introduced `fsync@v0.96.0` solves the issue.

## v0.119.0
- Consumes OpenTelemetry Collector dependencies v0.119.0.

## v0.113.8
- Updates Go build toolchain to 1.23.5.
- Adds [SWO Host Metrics Receiver](./receiver/swohostmetricsreceiver/README.md) for additional Host metrics monitoring.
- Adds connection check functionality to K8s distribution startup.
- Adds Windows architecture for Docker builds.

## v0.113.7
- Adds `without_entity` to [SolarWinds Extension](./extension/solarwindsextension/README.md#getting-started) configuration, so users can opt out of collector entity creation.
- Tags all signals with `entity_creation` attribute, except when without_entity is set on [SolarWinds Extension](./extension/solarwindsextension/README.md#getting-started).

## v0.113.6
- Marks all outgoing telemetry from the [SolarWinds Exporter](./exporter/solarwindsexporter) with
an attribute storing the collector name (`sw.otelcol.collector.name`) as it is configured in the
[SolarWinds Extension](./extension/solarwindsextension/README.md#getting-started).
- The uptime metric used to signal heartbeat is now decorated with `sw.otelcol.collector.version` which contains collector version.

## v0.113.5
Tags released docker images with `latest` tag.

## v0.113.4
Adds optional `resource` configuration parameter for [SolarWinds Extension](./extension/solarwindsextension).

## v0.113.3
Removes `insecure` testing configuration parameter for [SolarWinds Extension](./extension/solarwindsextension).

## v0.113.2
Fixes OTLP port number used for exporting telemetry.

## v0.113.1
Adds [SolarWinds Extension](./extension/solarwindsextension). The [SolarWinds Exporter](./exporter/solarwindsexporter) is now dependent on the extension.

## v0.113.0
Initial version of SolarWinds OpenTelemetry Collector.
The collector provides all available components (receivers, processors, exporters, connectors, providers)
from [opentelemetry-collector](https://github.com/open-telemetry/opentelemetry-collector/tree/v0.113.0) (version `v0.113.0`) and [opentelemetry-collector-contrib](https://github.com/open-telemetry/opentelemetry-collector/tree/v0.113.0) (version `v0.113.0`).

### Additional details:
- `solarwindsexporter` has been added to easily integrate with **SolarWinds Observability SaaS**. Please read its [documentation](exporter/solarwindsexporter/README.md) to learn more.<|MERGE_RESOLUTION|>--- conflicted
+++ resolved
@@ -2,11 +2,8 @@
 
 ## vNext
 - `solarwindsprocessor` Refactored collector decoration configuration: introduced `collector_attributes_decoration` section with `enabled` and `extension` fields, deprecated root-level `extension` field for better configuration organization
-<<<<<<< HEAD
-=======
 
 ## v0.131.7
->>>>>>> fd3e68ed
 - `swok8sworkloadtypeprocessor` Fix searching for Pods based on their labels and annotations
 - `swok8sworkloadtypeprocessor` Add support for situation, when one service name is assigned to multiple different workloads
 - `swok8sworkloadtypeprocessor` Restore a more strict error handling when parsing pod/service addresses
