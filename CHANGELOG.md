--- conflicted
+++ resolved
@@ -1,9 +1,7 @@
 # Changelog
 
 ## vNext
-<<<<<<< HEAD
 - `solarwindsprocessor` Add decoration of host resource attributes
-=======
 - Adds [SolarWinds Kubernetes Workload Status Processor](./processor/swok8sworkloadstatusprocessor/README.md) for calculating workload statuses from logs.
 
 ## v0.131.3
@@ -26,7 +24,6 @@
 - Wrapped Keepalive configurations with `configoptional.Some()`
 - Replaced deprecated `exporterhelper.QueueConfig` with `exporterhelper.QueueBatchConfig`
 - Components affected: `solarwindsextension`, `solarwindsexporter`
->>>>>>> c173560d
 
 ## v0.127.9
 - Chores without impact (excluded internal tools from CodeQL analysis, added dependency review action with GHAS)
