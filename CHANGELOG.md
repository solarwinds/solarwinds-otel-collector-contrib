# Changelog

## vNext
- `solarwindsentityconnector` Added support for OTTL converters in event condition expressions
- `solarwindsentityconnector` Fixed extra output log issue by adding missing yaml tags for cache configuration parsing
- `swok8sworkloadtypeprocessor` Support addresses ending with dot
<<<<<<< HEAD
- `k8seventgenerationprocessor` Extend the k8seventgeneration processor to extract data for Service mapping
=======
- `swohostmetricsreceiver` Separated `wmi` and `registry` packages in their own modules
>>>>>>> bfa64ecf

## v0.127.5
- `solarwindsentityconnector` Benchmark fix
- Fix GHSA-fv92-fjc5-jj9h: mapstructure May Leak Sensitive Information in Logs When Processing Malformed Data

## v0.127.4
- `solarwindsprocessor` Introduced as replacement for `solarwinds` exporter.
- `solarwindsextension` Configuration extended by gRPC setup re-usable in `otlp` exporter. Some of current properties (`data_center`, `token` and `endpoint_url_override`) have been made deprecated and will be removed by July 30.
- `solarwindsexporter` Made deprecated and will be removed by July 30.
- `solarwindsentityconnector` Added benchmark tests to check the connector’s performance.
- `solarwindsentityconnector` Added support for delete events. Entities and relationships can be now deleted based on OTTL conditions.
- `solarwindsentityconnector` Relationships now expire (configurable), and a delete event is sent after the expiration.
- `swoworkloadtypeprocessor` Extended the processor to allow searching for owners of Pods.

## v0.127.3
- `swok8sobjectsreceiver` Change logging of 410 events to debug level.

## v0.127.2
- `solarwindsentityconnector` Added optional prefixes support for entity relationships between entities of different types.

## v0.127.1
- Various improvements to `swoworkloadtypeprocessor`:
  - Prevents overwriting workload type attribute if it's already set
  - Supports multiple contexts for attributes (resource, datapoint, metric, scope)
  - Supports searching for workload type by DNS and IP address
- `solarwindsentityconnector` supports OTTL conditions for conditional creation/update of entities and relationships 
- Utilizes reusable build components from [solarwinds-otel-collector-core](https://github.com/solarwinds/solarwinds-otel-collector-core)

## v0.127.0
- Consumes OpenTelemetry Collector dependencies v0.127.0.

## v0.123.7
- Aligning version with [solarwinds-otel-collector-releases](https://github.com/solarwinds/solarwinds-otel-collector-releases) repository.
- Latest version of `solarwindsentityconnector` moved to this repository from [solarwinds-otel-collector-releases](https://github.com/solarwinds/solarwinds-otel-collector-releases).

## v0.123.4
- Release of ./internal/k8sconfig.

## v0.123.3
- Fixing module name for SolarWinds entity connector.

## v0.123.2
- Moved connection-check code to separate binary. Binary is added to k8s docker images.
- Adds [SolarWinds Kubernetes Workload Type Processor](./processor/swok8sworkloadtypeprocessor/README.md) for annotating metrics with a k8s workload type based on their attributes.

## v0.123.1
- Fix CVE-2025-22872: golang.org/x/net vulnerable to Cross-site Scripting

## v0.123.0
- Consumes OpenTelemetry Collector dependencies v0.123.0.
- SolarWinds exporter is now reported as otlp/solarwinds-<name> in collector's telemetry.

## v0.119.12
- Updates non-opentelemetry dependencies to latest possible version
- Sets metrics scope name to `github.com/solarwinds/solarwinds-otel-collector-releases`

## v0.119.11
- Fix CVE-2025-27144: Uncontrolled Resource Consumption

## v0.119.10
- Ignores any timestamps in all the Kubernetes manifests
- Fix CVE-2025-30204

## v0.119.9
- Fix CVE-2025-29786

## v0.119.8
- Adds ap-01 datacell support

## v0.119.7
- Fix CVE-2025-22866

## v0.119.6
- Updates Go build toolchain to 1.23.6

## v0.119.5
- Updating `swok8sobjectsreceiver` to remove `managedFields` for both PULL and WATCH objects

## v0.119.4
- Updating `swok8sobjectsreceiver` to report changes in other than `status`, `spec`, and `metadata` sections

## v0.119.3
- Adds custom `k8sobjectsreceiver` to notify about what sections in manifest were changed 

## v0.119.2
- Fix CVE-2025-22869
- Fix CVE-2025-22868

## v0.119.1
- Utilizes `pdatatest` for specific E2E tests.
- SolarWinds-specific packages are tagged and can be referenced from other repositories.
- Adds custom `k8seventgenerationprocessor` to transform K8S entities change events to logs.
- Removes opentelemetry-collector wrapper used for corruption prevention as newly introduced `fsync@v0.96.0` solves the issue.

## v0.119.0
- Consumes OpenTelemetry Collector dependencies v0.119.0.

## v0.113.8
- Updates Go build toolchain to 1.23.5.
- Adds [SWO Host Metrics Receiver](./receiver/swohostmetricsreceiver/README.md) for additional Host metrics monitoring.
- Adds connection check functionality to K8s distribution startup.
- Adds Windows architecture for Docker builds.

## v0.113.7
- Adds `without_entity` to [SolarWinds Extension](./extension/solarwindsextension/README.md#getting-started) configuration, so users can opt out of collector entity creation.
- Tags all signals with `entity_creation` attribute, except when without_entity is set on [SolarWinds Extension](./extension/solarwindsextension/README.md#getting-started).

## v0.113.6
- Marks all outgoing telemetry from the [SolarWinds Exporter](./exporter/solarwindsexporter) with
an attribute storing the collector name (`sw.otelcol.collector.name`) as it is configured in the
[SolarWinds Extension](./extension/solarwindsextension/README.md#getting-started).
- The uptime metric used to signal heartbeat is now decorated with `sw.otelcol.collector.version` which contains collector version.

## v0.113.5
Tags released docker images with `latest` tag.

## v0.113.4
Adds optional `resource` configuration parameter for [SolarWinds Extension](./extension/solarwindsextension).

## v0.113.3
Removes `insecure` testing configuration parameter for [SolarWinds Extension](./extension/solarwindsextension).

## v0.113.2
Fixes OTLP port number used for exporting telemetry.

## v0.113.1
Adds [SolarWinds Extension](./extension/solarwindsextension). The [SolarWinds Exporter](./exporter/solarwindsexporter) is now dependent on the extension.

## v0.113.0
Initial version of SolarWinds OpenTelemetry Collector.
The collector provides all available components (receivers, processors, exporters, connectors, providers)
from [opentelemetry-collector](https://github.com/open-telemetry/opentelemetry-collector/tree/v0.113.0) (version `v0.113.0`) and [opentelemetry-collector-contrib](https://github.com/open-telemetry/opentelemetry-collector/tree/v0.113.0) (version `v0.113.0`).

### Additional details:
- `solarwindsexporter` has been added to easily integrate with **SolarWinds Observability SaaS**. Please read its [documentation](exporter/solarwindsexporter/README.md) to learn more.<|MERGE_RESOLUTION|>--- conflicted
+++ resolved
@@ -4,11 +4,8 @@
 - `solarwindsentityconnector` Added support for OTTL converters in event condition expressions
 - `solarwindsentityconnector` Fixed extra output log issue by adding missing yaml tags for cache configuration parsing
 - `swok8sworkloadtypeprocessor` Support addresses ending with dot
-<<<<<<< HEAD
+- `swohostmetricsreceiver` Separated `wmi` and `registry` packages in their own modules
 - `k8seventgenerationprocessor` Extend the k8seventgeneration processor to extract data for Service mapping
-=======
-- `swohostmetricsreceiver` Separated `wmi` and `registry` packages in their own modules
->>>>>>> bfa64ecf
 
 ## v0.127.5
 - `solarwindsentityconnector` Benchmark fix
