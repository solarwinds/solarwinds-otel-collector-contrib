--- conflicted
+++ resolved
@@ -286,15 +286,6 @@
 }
 
 // ExtractNameAndNamespaceAndType extracts the possible name, namespace and type from the host string.
-<<<<<<< HEAD
-// This is an exported wrapper around the internal function for use by other packages.
-func ExtractNameAndNamespaceAndType(host string) (name string, namespace string, workloadTypeShort string) {
-	return extractNameAndNamespaceAndType(host)
-}
-
-// extractNameAndNamespaceAndType extracts the possible name, namespace and type from the host string.
-=======
->>>>>>> 6467ed46
 // It returns empty strings if the host is in an unknown format.
 //
 // The returned workloadTypeShort is either "pod", "svc" or empty. If not empty, the returned name and namespace are definite.
