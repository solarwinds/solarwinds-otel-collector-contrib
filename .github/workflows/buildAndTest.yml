--- conflicted
+++ resolved
@@ -14,12 +14,8 @@
   workflow_call:
 
 env:
-<<<<<<< HEAD
-  GO_VERSION: '1.24'
+  GO_VERSION: '1.24.3'
   SHARED_SCRIPTS: './submodules/solarwinds-otel-collector-core/build/scripts'
-=======
-  GO_VERSION: '1.24.3'
->>>>>>> bbad7956
 
 jobs:  
   checks:
