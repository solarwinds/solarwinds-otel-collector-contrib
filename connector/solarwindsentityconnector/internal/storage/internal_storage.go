--- conflicted
+++ resolved
@@ -18,17 +18,12 @@
 	"context"
 	"errors"
 	"fmt"
-	"hash/fnv"
 	"time"
 
 	"github.com/dgraph-io/ristretto/v2"
 	"github.com/solarwinds/solarwinds-otel-collector-contrib/connector/solarwindsentityconnector/config"
 	"github.com/solarwinds/solarwinds-otel-collector-contrib/connector/solarwindsentityconnector/internal"
 	"go.uber.org/zap"
-<<<<<<< HEAD
-	"time"
-=======
->>>>>>> 2795e7e0
 )
 
 const (
@@ -119,14 +114,6 @@
 	}
 
 	return &internalStorage{
-<<<<<<< HEAD
-		entities:                  entityCache,
-		relationships:             relationshipCache,
-		ttl:                       cfg.Interval,
-		ttlCleanUpIntervalSeconds: cfg.TTLCleanupIntervalSeconds,
-		logger:                    logger,
-		keyBuilder:                NewDefaultKeyBuilder(),
-=======
 		entities:        entityCache,
 		relationships:   relationshipCache,
 		relationshipTtl: cfg.Interval,
@@ -134,7 +121,7 @@
 		// The TTL + clean-up interval should be the longest interval after which the relationship would be evicted.
 		entityTtl: (cfg.Interval + cfg.TTLCleanupIntervalSeconds) * entityTTLFactor,
 		logger:    logger,
->>>>>>> 2795e7e0
+		keyBuilder:                NewDefaultKeyBuilder(),
 	}, nil
 }
 
