// Copyright 2025 SolarWinds Worldwide, LLC. All rights reserved.
//
// Licensed under the Apache License, Version 2.0 (the "License");
// you may not use this file except in compliance with the License.
// You may obtain a copy of the License at
//
//     http://www.apache.org/licenses/LICENSE-2.0
//
// Unless required by applicable law or agreed to in writing, software
// distributed under the License is distributed on an "AS IS" BASIS,
// WITHOUT WARRANTIES OR CONDITIONS OF ANY KIND, either express or implied.
// See the License for the specific language governing permissions and
// limitations under the License.

package storage

import (
	"context"
	"errors"
	"fmt"
	"time"

	"github.com/dgraph-io/ristretto/v2"
	"github.com/solarwinds/solarwinds-otel-collector-contrib/connector/solarwindsentityconnector/config"
	"github.com/solarwinds/solarwinds-otel-collector-contrib/connector/solarwindsentityconnector/internal"
	"go.uber.org/zap"
)

const (
	// ristretto cache provides cost management, but we need to set the same cost for all items.
	// Additionally, when itemCost is set to 1 the MaxCost is equal to the maximum number of items in the cache.
	itemCost = 1
	// When dealing with TTL for entities we do not need to be as precise as with relationships.
	// Thus cleaning up the cache every 10 times the interval.
	entityTTLCleanupFactor = 10
	// entityTTLFactor is a factor that controls how long the entity will be kept in the cache,
	// after the relationship is updated.
	entityTTLFactor = 5
	// bufferItems is a configuration parameter that controls how many key-value operations
	// are buffered before being processed by the internal ristretto eviction logic.
	// The value is recommended by ristretto documentation but not set to any default value.
	bufferItems = 64
)

<<<<<<< HEAD
// InternalCache defines the interface for cache operations used by Manager
type InternalCache interface {
	delete(relationship *internal.Relationship) error
=======
// InternalStorage defines the interface for cache operations used by Manager
type InternalStorage interface {
>>>>>>> 07e2d821
	update(relationship *internal.Relationship) error
	run(ctx context.Context)
}

// internalStorage implements InternalStorage interface.
var _ InternalStorage = (*internalStorage)(nil)

type storedRelationship struct {
	sourceHash       string
	destHash         string
	relationshipType string
}

type internalStorage struct {
	entities                  *ristretto.Cache[string, internal.RelationshipEntity]
	relationships             *ristretto.Cache[string, storedRelationship]
	relationshipTtl           time.Duration
	entityTtl                 time.Duration
	ttlCleanUpIntervalSeconds time.Duration
	logger                    *zap.Logger
	keyBuilder                KeyBuilder

	// TODO: Introduce mutex to protect concurrent access to the cache when parallelization is used
	// in the upper layers (NH-112603).
	// mu sync.Mutex
}

func newInternalStorage(cfg *config.ExpirationSettings, logger *zap.Logger, em chan<- internal.Event) (*internalStorage, error) {
	var err error

	// maxCost sets the maximum number of items, when itemCost is set to 1
	maxCost := cfg.MaxCapacity
	// numCounters are internal setting for ristretto cache that helps to manage eviction mechanism.
	// It is recommended to set it to 10 times the maximum capacity for most of the use cases.
	numCounters := cfg.MaxCapacity * 10
	// ttlCleanupSeconds sets the interval for sequence scan of the evicted items. When item is evicted,
	// it is not immediately removed from the cache.
	ttlCleanupSeconds := int64(cfg.TTLCleanupIntervalSeconds.Seconds())
	// One second is the minimum value for ttlCleanupSeconds, as it is used to control the eviction process for the two caches.
	if ttlCleanupSeconds <= 0 {
		return nil, fmt.Errorf("ttlCleanupSeconds has to be at least 1 second, got %d", ttlCleanupSeconds)
	}

	entityCache, err := ristretto.NewCache(&ristretto.Config[string, internal.RelationshipEntity]{
		NumCounters:            numCounters,
		MaxCost:                maxCost,
		TtlTickerDurationInSec: ttlCleanupSeconds * entityTTLCleanupFactor,
		BufferItems:            bufferItems,
	})

	if err != nil {
		return nil, fmt.Errorf("failed to create entity cache: %w", err)
	}

	relationshipCache, err := ristretto.NewCache(&ristretto.Config[string, storedRelationship]{
		NumCounters:            numCounters,
		MaxCost:                maxCost,
		TtlTickerDurationInSec: ttlCleanupSeconds,
		BufferItems:            bufferItems,
		OnEvict: func(item *ristretto.Item[storedRelationship]) {
			onRelationshipEvict(item, entityCache, logger, em)
		},
	})

	if err != nil {
		return nil, fmt.Errorf("failed to create relationship cache: %w", err)
	}

	return &internalStorage{
		entities:        entityCache,
		relationships:   relationshipCache,
		relationshipTtl: cfg.Interval,
		// The entity should live longer than the relationship to be able to send delete event after expiration.
		// The TTL + clean-up interval should be the longest interval after which the relationship would be evicted.
		entityTtl:  (cfg.Interval + cfg.TTLCleanupIntervalSeconds) * entityTTLFactor,
		logger:     logger,
		keyBuilder: NewDefaultKeyBuilder(),
	}, nil
}

// onRelationshipEvict is a callback function that is called when a relationship item is evicted from the cache.
// It retrieves the source and destination entities from the entity cache and sends a relationship event.
func onRelationshipEvict(
	item *ristretto.Item[storedRelationship],
	entityCache *ristretto.Cache[string, internal.RelationshipEntity],
	logger *zap.Logger,
	em chan<- internal.Event) {

	logger.Debug("relationship item evicted", zap.String("relationshipType", item.Value.relationshipType))
	source, sourceExists := entityCache.Get(item.Value.sourceHash)
	if !sourceExists {
		logger.Warn("source entity not found in cache", zap.String("hash", item.Value.sourceHash))
		return
	}

	dest, destExists := entityCache.Get(item.Value.destHash)
	if !destExists {
		logger.Warn("destination entity not found in cache", zap.String("hash", item.Value.destHash))
		return
	}

	em <- &internal.Relationship{
		Type: item.Value.relationshipType,
		Source: internal.RelationshipEntity{
			Type: source.Type,
			IDs:  source.IDs,
		},
		Destination: internal.RelationshipEntity{
			Type: dest.Type,
			IDs:  dest.IDs,
		},
	}
}

func (c *internalStorage) run(ctx context.Context) {
	<-ctx.Done()

	c.logger.Info("closing ristretto caches")
	c.entities.Close()
	c.relationships.Close()
	c.logger.Info("internalStorage stopped")
}

// Delete removes a relationship from the internal storage.
// Entities are not removed, they will be removed when they expire.
// Delete does not trigger onEvict callback, only ttl expiration does.
func (c *internalStorage) delete(relationship *internal.Relationship) error {
	c.logger.Debug("deleting relationship from internal storage", zap.String("relationshipType", relationship.Type))

	sourceHash, err := c.keyBuilder.BuildEntityKey(relationship.Source)
	if err != nil {
		return errors.Join(err, fmt.Errorf("failed to hash key for source entity: %s", relationship.Source.Type))
	}
	destHash, err := c.keyBuilder.BuildEntityKey(relationship.Destination)
	if err != nil {
		return errors.Join(err, fmt.Errorf("failed to hash key for destination entity: %s", relationship.Destination.Type))
	}

	// Remove the relationship from the cache
	relationshipKey, err := c.keyBuilder.BuildRelationshipKey(relationship.Type, sourceHash, destHash)
	if err != nil {
		return err
	}
	_, found := c.relationships.Get(relationshipKey)
	if found {
		c.logger.Debug("deleting relationship from cache %s", zap.String("relationshipKey", relationshipKey))
		c.relationships.Del(relationshipKey)
	} else {
		c.logger.Debug("relationship has already been deleted or does not exist, %s", zap.String("relationshipKey", relationshipKey))
	}
	return nil
}

// Reset TTL for existing entries, or creates a new entries with default TTL, for given relationship
// as well as source and destination entities.
// Entities have minimum TTL of ttlCleanUpIntervalSeconds * entityTTLFactor, which is minimum 5 seconds as ttlCleanUpIntervalSeconds has 1s minimum.
// Relationships have TTL which can be anything, even milliseconds.
func (c *internalStorage) update(relationship *internal.Relationship) error {
	c.logger.Debug("updating relationship in internal storage", zap.String("relationshipType", relationship.Type))

	sourceHash, err := c.keyBuilder.BuildEntityKey(relationship.Source)
	if err != nil {
		return errors.Join(err, fmt.Errorf("failed to hash key for source entity: %s", relationship.Source.Type))
	}
	destHash, err := c.keyBuilder.BuildEntityKey(relationship.Destination)
	if err != nil {
		return errors.Join(err, fmt.Errorf("failed to hash key for destination entity: %s", relationship.Destination.Type))
	}

	sourceUpdated := c.entities.SetWithTTL(sourceHash, relationship.Source, itemCost, c.entityTtl)
	if !sourceUpdated {
		return fmt.Errorf("failed to update source entity: %s", relationship.Source.Type)
	}

	destUpdated := c.entities.SetWithTTL(destHash, relationship.Destination, itemCost, c.entityTtl)
	if !destUpdated {
		return fmt.Errorf("failed to update destination entity: %s", relationship.Destination.Type)
	}

	relationshipKey, err := c.keyBuilder.BuildRelationshipKey(relationship.Type, sourceHash, destHash)
	if err != nil {
		return err
	}

	relationshipValue := storedRelationship{
		sourceHash:       sourceHash,
		destHash:         destHash,
		relationshipType: relationship.Type,
	}

	relationshipUpdated := c.relationships.SetWithTTL(relationshipKey, relationshipValue, itemCost, c.relationshipTtl)
	if !relationshipUpdated {
		return fmt.Errorf("failed to update relationship: %s", relationship.Type)
	}
	return nil
}<|MERGE_RESOLUTION|>--- conflicted
+++ resolved
@@ -42,14 +42,8 @@
 	bufferItems = 64
 )
 
-<<<<<<< HEAD
-// InternalCache defines the interface for cache operations used by Manager
-type InternalCache interface {
-	delete(relationship *internal.Relationship) error
-=======
 // InternalStorage defines the interface for cache operations used by Manager
 type InternalStorage interface {
->>>>>>> 07e2d821
 	update(relationship *internal.Relationship) error
 	run(ctx context.Context)
 }
