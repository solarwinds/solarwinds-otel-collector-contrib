--- conflicted
+++ resolved
@@ -17,6 +17,7 @@
 import (
 	"context"
 	"fmt"
+
 	"github.com/open-telemetry/opentelemetry-collector-contrib/pkg/ottl/contexts/ottllog"
 	"github.com/open-telemetry/opentelemetry-collector-contrib/pkg/ottl/contexts/ottlmetric"
 	"github.com/solarwinds/solarwinds-otel-collector-contrib/connector/solarwindsentityconnector/config"
@@ -72,13 +73,8 @@
 	configuredEvents []*config.EntityEvent,
 	configuredRelationships []*config.RelationshipEvent,
 ) ([]Event, error) {
-<<<<<<< HEAD
-	entityEvents := e.getEntities(attrs, configuredEvents)
-	relationshipEvents := e.getRelationships(attrs, configuredRelationships)
-=======
 	entityEvents := e.getEntityEvents(attrs, configuredEvents)
 	relationshipEvents := e.getRelationshipEvents(attrs, configuredRelationships)
->>>>>>> 14b056a4
 	validRelationshipEntities := e.validateEntityEvents(configuredEvents, entityEvents, relationshipEvents)
 
 	allEvents := make([]Event, 0, len(relationshipEvents)+len(entityEvents)+len(validRelationshipEntities))
@@ -87,7 +83,6 @@
 	for _, entity := range entityEvents {
 		allEvents = append(allEvents, entity)
 	}
-<<<<<<< HEAD
 
 	// append all relationship events
 	for _, relationshipEvent := range relationshipEvents {
@@ -98,18 +93,6 @@
 	// and are inferred from relationship events
 	allEvents = append(allEvents, validRelationshipEntities...)
 
-=======
-
-	// append all relationship events
-	for _, relationshipEvent := range relationshipEvents {
-		allEvents = append(allEvents, relationshipEvent)
-	}
-
-	// append all valid relationship entities that were not duplicates of entity events
-	// and are inferred from relationship events
-	allEvents = append(allEvents, validRelationshipEntities...)
-
->>>>>>> 14b056a4
 	return allEvents, nil
 }
 
@@ -117,21 +100,13 @@
 // of those created from entity events. It filters out entities that already exist in the configured entity events.
 // It returns a slice of events that are compared to configured entity events to ensure that only valid events are returned.
 func (e *EventDetector) validateEntityEvents(
-<<<<<<< HEAD
-	configuredEntityEvents []*config.EntityEvent,
-=======
 	validEntityEvents []*config.EntityEvent,
->>>>>>> 14b056a4
 	alreadyExistingEntities map[string]Entity,
 	relationshipEntities []*Relationship,
 ) []Event {
 	events := make([]Event, 0)
 	for _, actualEvent := range relationshipEntities {
-<<<<<<< HEAD
-		sourceEntity, err := e.validateRelationshipEntity(actualEvent.Source, configuredEntityEvents, alreadyExistingEntities)
-=======
 		sourceEntity, err := e.validateRelationshipEntity(actualEvent.Source, validEntityEvents, alreadyExistingEntities)
->>>>>>> 14b056a4
 		if err != nil {
 			e.logger.Debug("failed to validate source entity for relationship event", zap.Error(err))
 			continue
@@ -140,11 +115,7 @@
 			events = append(events, *sourceEntity)
 		}
 
-<<<<<<< HEAD
-		destEntity, err := e.validateRelationshipEntity(actualEvent.Destination, configuredEntityEvents, alreadyExistingEntities)
-=======
 		destEntity, err := e.validateRelationshipEntity(actualEvent.Destination, validEntityEvents, alreadyExistingEntities)
->>>>>>> 14b056a4
 		if err != nil {
 			e.logger.Debug("failed to validate destination entity for relationship event", zap.Error(err))
 			continue
@@ -156,11 +127,6 @@
 	return events
 }
 
-<<<<<<< HEAD
-func (e *EventDetector) validateRelationshipEntity(
-	entity Entity,
-	configuredEntityEvents []*config.EntityEvent,
-=======
 // validateRelationshipEntity checks if the entity created from a relationship event is valid.
 // Valid means that the event:
 //  1. is configured in the connector configuration
@@ -169,7 +135,6 @@
 func (e *EventDetector) validateRelationshipEntity(
 	entity Entity,
 	validEntityEvents []*config.EntityEvent,
->>>>>>> 14b056a4
 	alreadyExistingEntities map[string]Entity,
 ) (*Entity, error) {
 	entityHash, err := e.keyBuilder.BuildEntityKey(entity)
@@ -184,13 +149,9 @@
 
 	// If entity was created from relationship, we need to check whether it can be sent in the resulting log.
 	// We do not want to send entity event if it was not configured in the entity events.
-<<<<<<< HEAD
-	for _, event := range configuredEntityEvents {
-=======
 	// validEntityEvents contains all entity events that were configured in the entity events and matched the conditions
 	// for current processed resource.
 	for _, event := range validEntityEvents {
->>>>>>> 14b056a4
 		// If the event type matches, we know that we can infer the entity
 		// because conditions were met.
 		if event.Type == entity.Type {
@@ -202,13 +163,8 @@
 	return nil, nil
 }
 
-<<<<<<< HEAD
-// getEntities creates entity update events based on the configured entity events.
-func (e *EventDetector) getEntities(attrs Attributes, entityEvents []*config.EntityEvent) map[string]Entity {
-=======
 // getEntityEvents creates entity update events based on the configured entity events.
 func (e *EventDetector) getEntityEvents(attrs Attributes, entityEvents []*config.EntityEvent) map[string]Entity {
->>>>>>> 14b056a4
 	detectedEntityEvents := make(map[string]Entity)
 	for _, entityEvent := range entityEvents {
 		event, err := e.attributeMapper.getEntity(entityEvent.Type, attrs)
@@ -230,19 +186,11 @@
 	return detectedEntityEvents
 }
 
-<<<<<<< HEAD
-// getRelationships creates relationship events based on the configured relationships.
-// It also builds a map of entities tied to that relationship - source and destination.
-// The map is used to compare entities created from relationship events with entities created from entity events,
-// so duplicated can be filtered out in case of unprefixed attributes.
-func (e *EventDetector) getRelationships(attrs Attributes, configuredRelationships []*config.RelationshipEvent) []*Relationship {
-=======
 // getRelationshipEvents creates relationship events based on the configured relationships.
 // It also builds a map of entities tied to that relationship - source and destination.
 // The map is used to compare entities created from relationship events with entities created from entity events,
 // so duplicated can be filtered out in case of unprefixed attributes.
 func (e *EventDetector) getRelationshipEvents(attrs Attributes, configuredRelationships []*config.RelationshipEvent) []*Relationship {
->>>>>>> 14b056a4
 	relationshipEvents := make([]*Relationship, 0, len(configuredRelationships))
 	for _, relationshipEvent := range configuredRelationships {
 		sourceEntity, destEntity, err := e.attributeMapper.getRelationshipEntities(relationshipEvent.Source, relationshipEvent.Destination, attrs)
@@ -301,7 +249,6 @@
 	action, err := GetActionString(relationship.Action)
 	if err != nil {
 		return Relationship{}, fmt.Errorf("failed to get action type for relationship event")
-<<<<<<< HEAD
 	}
 	r := Relationship{
 		Type:        relationship.Type,
@@ -312,17 +259,5 @@
 
 	r.Attributes = getOptionalAttributes(relationship.Attributes, attrs.Common)
 
-=======
-	}
-	r := Relationship{
-		Type:        relationship.Type,
-		Source:      *source,
-		Destination: *dest,
-		Action:      action,
-	}
-
-	r.Attributes = getOptionalAttributes(relationship.Attributes, attrs.Common)
-
->>>>>>> 14b056a4
 	return r, nil
 }