--- conflicted
+++ resolved
@@ -37,17 +37,9 @@
 
 	logsConsumer  consumer.Logs
 	eventDetector *internal.EventDetector
-<<<<<<< HEAD
 
 	expirationPolicy config.ExpirationPolicy
 	storageManager   *storage.Manager
-
-	component.ShutdownFunc
-=======
-
-	expirationPolicy config.ExpirationPolicy
-	storageManager   *storage.Manager
->>>>>>> 032458bb
 }
 
 var _ connector.Metrics = (*solarwindsentity)(nil)
@@ -57,11 +49,7 @@
 	return consumer.Capabilities{MutatesData: false}
 }
 
-<<<<<<< HEAD
-func (s *solarwindsentity) Start(ctx context.Context, _ component.Host) error {
-=======
 func (s *solarwindsentity) Start(context.Context, component.Host) error {
->>>>>>> 032458bb
 	if s.expirationPolicy.Enabled {
 		expirationCfg, err := s.expirationPolicy.Parse()
 		if err != nil {
@@ -76,11 +64,7 @@
 		}
 
 		s.storageManager = sm
-<<<<<<< HEAD
-		err = s.storageManager.Start(ctx)
-=======
 		err = s.storageManager.Start()
->>>>>>> 032458bb
 
 		if err != nil {
 			s.logger.Error("failed to start storage manager", zap.Error(err))
@@ -94,8 +78,6 @@
 	return nil
 }
 
-<<<<<<< HEAD
-=======
 func (s *solarwindsentity) Shutdown(context.Context) error {
 	if s.storageManager != nil {
 		err := s.storageManager.Shutdown()
@@ -110,7 +92,6 @@
 	return nil
 }
 
->>>>>>> 032458bb
 func (s *solarwindsentity) ConsumeMetrics(ctx context.Context, metrics pmetric.Metrics) error {
 	eventLogs := plog.NewLogs()
 	logRecords := internal.CreateEventLog(&eventLogs)
@@ -190,7 +171,6 @@
 }
 
 func (s *solarwindsentity) handleEvent(event internal.Event, eventLogs *plog.LogRecordSlice) error {
-<<<<<<< HEAD
 	action, err := internal.GetActionType(event)
 	if err != nil {
 		return err
@@ -213,14 +193,6 @@
 				s.logger.Error("Failed to delete event from storage", zap.Error(err))
 				return err
 			}
-=======
-	event.Update(eventLogs)
-	if s.storageManager != nil {
-		err := s.storageManager.Update(event)
-		if err != nil {
-			s.logger.Error("failed to update storage with event", zap.Error(err))
-			return err
->>>>>>> 032458bb
 		}
 	}
 	return nil
