--- conflicted
+++ resolved
@@ -16,11 +16,8 @@
 
 import (
 	"context"
-<<<<<<< HEAD
 	"github.com/solarwinds/solarwinds-otel-collector-contrib/connector/solarwindsentityconnector/storage"
 	"sort"
-=======
->>>>>>> c5e019ac
 
 	"github.com/open-telemetry/opentelemetry-collector-contrib/pkg/ottl/contexts/ottllog"
 	"github.com/open-telemetry/opentelemetry-collector-contrib/pkg/ottl/contexts/ottlmetric"
@@ -55,7 +52,6 @@
 	return consumer.Capabilities{MutatesData: false}
 }
 
-<<<<<<< HEAD
 func (s *solarwindsentity) Start(ctx context.Context, host component.Host) error {
 	if s.expirationPolicy.Enabled {
 		if err := s.expirationPolicy.IsValid(); err != nil {
@@ -70,19 +66,8 @@
 	return nil
 }
 
-// Will be removed when condition logic is added.
-// getReverseSortKeys returns the entity types in reverse sorted order.
-func getReverseSortKeys(m map[string]config.Entity) []string {
-	entityTypes := make([]string, 0, len(m))
-	for k := range m {
-		entityTypes = append(entityTypes, k)
-	}
-	sort.Sort(sort.Reverse(sort.StringSlice(entityTypes)))
-	return entityTypes
-}
 
-=======
->>>>>>> c5e019ac
+
 func (s *solarwindsentity) ConsumeMetrics(ctx context.Context, metrics pmetric.Metrics) error {
 	eventLogs := plog.NewLogs()
 	eventBuilder := internal.NewEventBuilder(s.entitiesDefinitions, s.sourcePrefix, s.destinationPrefix, &eventLogs, s.logger)
