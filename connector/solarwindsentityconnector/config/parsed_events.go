--- conflicted
+++ resolved
@@ -47,7 +47,6 @@
 
 // createParsedEvents initializes and returns a ParsedEvents structure containing parsed entity and relationship events.
 // It exist to patse ottl conditions for entity and relationship events at the time of creation, allowing for efficient evaluation later.
-<<<<<<< HEAD
 func createParsedEvents(s Schema, settings component.TelemetrySettings) (ParsedEvents, error) {
 	metricParser, err := ottlmetric.NewParser(nil, settings)
 	if err != nil {
@@ -56,13 +55,6 @@
 	logParser, err := ottllog.NewParser(nil, settings)
 	if err != nil {
 		return ParsedEvents{}, fmt.Errorf("failed to create parser for log events %w", err)
-=======
-func CreateParsedEvents(s Schema, settings component.TelemetrySettings) ParsedEvents {
-	metricParser, metErr := ottlmetric.NewParser(ottlfuncs.StandardConverters[ottlmetric.TransformContext](), settings)
-	logParser, logErr := ottllog.NewParser(ottlfuncs.StandardConverters[ottllog.TransformContext](), settings)
-	if metErr != nil || logErr != nil {
-		panic("failed to create parser for events")
->>>>>>> bfa64ecf
 	}
 
 	metricGroup := EventsGroup[ottlmetric.TransformContext]{
