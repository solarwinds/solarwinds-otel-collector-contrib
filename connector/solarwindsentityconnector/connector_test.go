// Copyright 2025 SolarWinds Worldwide, LLC. All rights reserved.
//
// Licensed under the Apache License, Version 2.0 (the "License");
// you may not use this file except in compliance with the License.
// You may obtain a copy of the License at
//
//     http://www.apache.org/licenses/LICENSE-2.0
//
// Unless required by applicable law or agreed to in writing, software
// distributed under the License is distributed on an "AS IS" BASIS,
// WITHOUT WARRANTIES OR CONDITIONS OF ANY KIND, either express or implied.
// See the License for the specific language governing permissions and
// limitations under the License.

package solarwindsentityconnector

import (
	"context"
	"fmt"
	"gopkg.in/yaml.v3"
	"os"
	"path/filepath"
	"testing"
	"time"

	"github.com/open-telemetry/opentelemetry-collector-contrib/pkg/golden"
	"github.com/open-telemetry/opentelemetry-collector-contrib/pkg/pdatatest/plogtest"
	"github.com/solarwinds/solarwinds-otel-collector-contrib/connector/solarwindsentityconnector/internal/metadata"
	"github.com/stretchr/testify/assert"
	"github.com/stretchr/testify/require"
	"go.opentelemetry.io/collector/component"
	"go.opentelemetry.io/collector/component/componenttest"
	"go.opentelemetry.io/collector/connector"
	"go.opentelemetry.io/collector/connector/connectortest"
	"go.opentelemetry.io/collector/consumer/consumertest"
)

func TestConnector(t *testing.T) {
	entityTests := []struct {
		name   string
		folder string
	}{
		{
			name:   "when log for entity has valid complex condition, log event is sent",
			folder: "condition-met",
		},
		{
			// Attributes for schema.entities are sufficient for entity creation, but
			// condition in schema.event.entities is not satisfied.
			name:   "when log for entity has not satisfied the condition, no log event is sent",
			folder: "condition-not-met",
		},
		{
			name:   "when action is set as delete, delete log event is sent",
			folder: "delete-action",
		},
		{
			// Checks creation of 2 Snowflake entities without any conditions.
			name:   "when config has no conditions, entity is inferred  and log event is sent",
			folder: "no-conditions",
		},
		{
			// Input is sending insufficient attributes for entity creation
			// No event should be sent.
			name:   "when entity is not inferred no log is sent",
			folder: "no-match",
		},
	}
	sameTypeRelationshipTests := []struct {
		name   string
		folder string
	}{
		{
			// Testing that more complex conditions get evaluated correctly.
			// Checks that events for entities and the relationship are still sent.
			name:   "when same type relationship has valid advanced condition, log event is sent",
			folder: "advanced-conditions",
<<<<<<< HEAD
		},
		{
			// Checks that when delete action is set, the delete log event for relationship is sent,
			// and update log events are sent for the entities because they are configured as proper events.
			name:   "when same type relationship has not satisfied the condition, no log relationship event is sent",
			folder: "multiple-resources-delete-action",
		},
		{
			// Checks whether entity is inferred from entity update log as well as from relationship update log.
			// Entity event should produce one entity log event. Relationship event should produce two entities and one relationship log event.
			name:   "when more resources are sent, entity is inferred from entity update log and relationship update log",
			folder: "multiple-resources",
=======
>>>>>>> 3659e138
		},
		{
			// Tests that when two entities share an attribute key and value for some required attribute,
			// the events for entities and their relationship are still detected and sent.
			name:   "when relationship for same type and having common id attributes is inferred log event is sent",
			folder: "common-attr",
<<<<<<< HEAD
=======
		},
		{
			name:   "when action is set as delete, delete log event is sent",
			folder: "delete-action",
>>>>>>> 3659e138
		},
		{
			// Checks that when additional attributes are set on the relationship, they are sent with the relationship.
			name:   "when log for same type relationship, log event is sent with relationship attributes",
			folder: "extra-attr",
		},
		{
			// Checks that same type relationship for AWS EC2 is sent, together with the two AWS EC2 entities.
			// Uses simple ["true"] conditions.
			// Uses prefixes as all same type relationship tests.
			name:   "when relationship for same type is inferred log event is sent",
			folder: "no-conditions",
<<<<<<< HEAD
		},
		{
			// If no entity event is configured only relationship log is inferred from attributes satisfying both
			// source and destination entities.
			name:   "when relationship for same type is inferred, but no entity event is configured, only relationship log event is sent",
			folder: "no-entity-event-configured",
		},
		{
			// Checks that if one of the attributes for the relationship is not set, the relationship is not sent, but entities are created.
			name:   "when relationship for same type is not inferred, but attributes are sufficient for entity creation, log event is sent",
			folder: "no-match",
		},
	}

	differentTypeRelationshipTests := []struct {
		name   string
		folder string
	}{
		{
			// Checks that when relationship condition is satisfied, relationship log event is sent, and the entities also.
			name:   "when log for different type relationship has satisfied the condition, log relationship event is sent",
			folder: "condition-met",
		},
		{
			// Relationship condition is not satisfied, so no relationship log event is sent, but entities are.
			name:   "when log for different type relationship has not satisfied the condition, no log relationship event is sent",
			folder: "condition-not-met",
		},
		{
			name:   "when action is set as delete, delete log event is sent",
			folder: "delete-action",
		},
		{
			// Relationship should be sent with the extra attributes, and also 2 entity log events.
			name:   "when log for different type relationship, log event is sent with relationship attributes",
			folder: "extra-attr",
		},
		{
			// When config.yaml has 2 entities to infer with relationship between them, but one of them
			// is missing required id attribute, relationship log event is not sent and only entity log event is sent for the one entity that was found.
			name:   "when log for different type relationship hasn't all necessary id attributes, log event is sent",
			folder: "missing-attr",
		},
		{
			// Checks that when there is an extra attribute, that has nothing to do with entities or relationship,
			// relationship and entities are still sent.
			name:   "when log for different type relationship has redundant attributes, log event is sent",
			folder: "redundant-attr",
		},
		{
			// Checks that different type relationship supports optional prefixes for source and destination attributes.
			// Since no unprefixed attributes are sent that would match the entities, only relationship log record is sent.
			name:   "different type relationship works with prefixes",
			folder: "with-prefixes",
		},
		{
			// Checks that different type relationship works without prefixes configuration.
			// Since there are no prefixes, the attributes match the entities and their relationship, so 3 events are sent.
			name:   "different type relationship works without prefixes",
			folder: "without-prefixes",
		},
	}

=======
		},
		{
			// Checks that if one of the attributes for the relationship is not set, the relationship is not sent, but is for entities.
			name:   "when relationship for same type is not inferred no log is sent",
			folder: "no-match",
		},
	}

	differentTypeRelationshipTests := []struct {
		name   string
		folder string
	}{
		{
			// Checks that when relationship condition is satisfied, relationship log event is sent, and the entities also.
			name:   "when log for different type relationship has satisfied the condition, log relationship event is sent",
			folder: "condition-met",
		},
		{
			// Relationship condition is not satisfied, so no relationship log event is sent, but entities are.
			name:   "when log for different type relationship has not satisfied the condition, no log relationship event is sent",
			folder: "condition-not-met",
		},
		{
			name:   "when action is set as delete, delete log event is sent",
			folder: "delete-action",
		},
		{
			// Relationship should be sent with the extra attributes, and also 2 entity log events.
			name:   "when log for different type relationship, log event is sent with relationship attributes",
			folder: "extra-attr",
		},
		{
			// When config.yaml has 2 entities to infer with relationship between them, but one of them
			// is missing required id attribute, relationship log event is not sent and only entity log event is sent for the one entity that was found.
			name:   "when log for different type relationship hasn't all necessary id attributes, log event is sent",
			folder: "missing-attr",
		},
		{
			// Checks that when there is an extra attribute, that has nothing to do with entities or relationship,
			// relationship and entities are still sent.
			name:   "when log for different type relationship has redundant attributes, log event is sent",
			folder: "redundant-attr",
		},
		{
			// Checks that different type relationship supports optional prefixes for source and destination attributes.
			// Since no unprefixed attributes are sent that would match the entities, only relationship log record is sent.
			name:   "different type relationship works with prefixes",
			folder: "with-prefixes",
		},
		{
			// Checks that different type relationship works without prefixes configuration.
			// Since there are no prefixes, the attributes match the entities and their relationship, so 3 events are sent.
			name:   "different type relationship works without prefixes",
			folder: "without-prefixes",
		},
	}

>>>>>>> 3659e138
	// Define path prefixes for different test categories
	const (
		entityPath                    = "entity"
		sameTypeRelationshipPath      = "relationship/same-type-relationship"
		differentTypeRelationshipPath = "relationship/different-types-relationship"
	)

	// Function to run a specific test with appropriate paths
	runTest := func(t *testing.T, signalTypeFolder string, testName string, folder string, baseFolderPath string) {
		t.Run(fmt.Sprintf("%s_%s", signalTypeFolder, testName), func(t *testing.T) {
			var basePath string
			var conn component.Component
			var err error

			// Setup common test components
			factory := NewFactory()
			sink := &consumertest.LogsSink{}
			ctx := context.Background()

			// Build folder path with category prefix
			testFolder := filepath.Join(baseFolderPath, folder)

			// Prepare paths and create connector based on type
			if signalTypeFolder == "logs_to_logs" {
<<<<<<< HEAD
				basePath = filepath.Join("testdata", "logsToLogs", testFolder)
			} else {
				basePath = filepath.Join("testdata", "metricsToLogs", testFolder)
=======
				basePath = filepath.Join("testdata", "integration", "logsToLogs", testFolder)
			} else {
				basePath = filepath.Join("testdata", "integration", "metricsToLogs", testFolder)
>>>>>>> 3659e138
			}

			// Configure and create the appropriate connector
			configPath := filepath.Join(basePath, "config.yaml")
<<<<<<< HEAD
			cfg, err := loadConfigFromFile(t, configPath)
=======
			cfg, err := LoadConfigFromFile(t, configPath)
>>>>>>> 3659e138
			require.NoError(t, err)

			if signalTypeFolder == "logs_to_logs" {
				conn, err = factory.CreateLogsToLogs(ctx, connectortest.NewNopSettings(metadata.Type), cfg, sink)
			} else {
				conn, err = factory.CreateMetricsToLogs(ctx, connectortest.NewNopSettings(metadata.Type), cfg, sink)
			}
			require.NoError(t, err)
			require.NotNil(t, conn)

			require.NoError(t, conn.Start(ctx, componenttest.NewNopHost()))
			defer func() {
				assert.NoError(t, conn.Shutdown(ctx))
			}()

			// Consume the appropriate input data
			inputFile := filepath.Join(basePath, "input.yaml")
			if signalTypeFolder == "logs_to_logs" {
				testLogs, err := golden.ReadLogs(inputFile)
				assert.NoError(t, err)
				assert.NoError(t, conn.(connector.Logs).ConsumeLogs(ctx, testLogs))
			} else {
				testMetrics, err := golden.ReadMetrics(inputFile)
				assert.NoError(t, err)
				assert.NoError(t, conn.(connector.Metrics).ConsumeMetrics(ctx, testMetrics))
			}

			// Validate the output
			allLogs := sink.AllLogs()
			expectedFile := filepath.Join(basePath, "expected-output.yaml")

			if _, err := os.Stat(expectedFile); os.IsNotExist(err) {
				assert.Len(t, allLogs, 0)
				return
			}

			expected, err := golden.ReadLogs(expectedFile)
			assert.NoError(t, err)
			assert.NoError(t, plogtest.CompareLogs(expected, allLogs[0], plogtest.IgnoreObservedTimestamp()))
			assert.Equal(t, expected.LogRecordCount(), allLogs[0].LogRecordCount())
		})
	}
<<<<<<< HEAD

	// Test both logs-to-logs and metrics-to-logs
	for _, signalType := range []string{"logs_to_logs", "metrics_to_logs"} {
		// Run entity tests
		for _, test := range entityTests {
			runTest(t, signalType, test.name, test.folder, entityPath)
		}

		// Run same type relationship tests
		for _, test := range sameTypeRelationshipTests {
			runTest(t, signalType, test.name, test.folder, sameTypeRelationshipPath)
		}

		// Run different type relationship tests
		for _, test := range differentTypeRelationshipTests {
			runTest(t, signalType, test.name, test.folder, differentTypeRelationshipPath)
		}
	}
}

// Using cache.
// Sending relationship update first to populate cache, then
// sending delete action, should send delete log event immediately.
// Then waiting if anything expires, which it should not, since the relationship is deleted.
//func TestRelationship_DeletedRelationshipDoesNotExpire(t *testing.T) {
//	t.Skip("Only for manual run")
//	testFolder := filepath.Join("testdata", "metricsToLogs", "relationship/different-types-relationship/multiple-resources-multiple-resources-delete-action-cached")
//	cfg, err := loadConfigFromFile(t, filepath.Join(testFolder, "config.yaml"))
//	require.NoError(t, err)
//	factory := NewFactory()
//	sink := &consumertest.LogsSink{}
//	ctx, cancel := context.WithCancel(context.Background())
//	defer cancel()
//	conn, err := factory.CreateMetricsToLogs(ctx,
//		connectortest.NewNopSettings(metadata.Type), cfg, sink)
//	require.NoError(t, err)
//	require.NotNil(t, conn)
//
//	require.NoError(t, conn.Start(ctx, componenttest.NewNopHost()))
//	defer func() {
//		assert.NoError(t, conn.Shutdown(ctx))
//	}()
//
//	// 1st incoming log, relationship update
//	inputFile := filepath.Join(testFolder, "input1.yaml")
//	testMetrics, err := golden.ReadMetrics(inputFile)
//	assert.NoError(t, err)
//	assert.NoError(t, conn.ConsumeMetrics(ctx, testMetrics))
//
//	allLogs := sink.AllLogs()
//	expectedFile := filepath.Join(testFolder, "expected-output1.yaml")
//
//	expected, err := golden.ReadLogs(expectedFile)
//	assert.NoError(t, err)
//	assert.Equal(t, expected.LogRecordCount(), allLogs[0].LogRecordCount())
//	assert.NoError(t, plogtest.CompareLogs(expected, allLogs[0], plogtest.IgnoreObservedTimestamp()))
//	fmt.Printf("Relationship creation event sent\n")
//	// 2nd incoming log, relationship delete
//	inputFile2 := filepath.Join(testFolder, "input2.yaml")
//	sink.Reset()
//	testMetrics2, err := golden.ReadMetrics(inputFile2)
//	assert.NoError(t, err)
//	assert.NoError(t, conn.ConsumeMetrics(ctx, testMetrics2))
//	allLogs2 := sink.AllLogs()
//
//	expectedFile2 := filepath.Join(testFolder, "expected-output2.yaml")
//	expected2, err := golden.ReadLogs(expectedFile2)
//	assert.NoError(t, err)
//	assert.Equal(t, expected.LogRecordCount(), allLogs2[0].LogRecordCount())
//	assert.NoError(t, plogtest.CompareLogs(expected2, allLogs2[0], plogtest.IgnoreObservedTimestamp()))
//	fmt.Printf("Relationship delete event sent\n")
//
//	// Reset the sink and wait to verify that no more events appear
//	// This tests that deleted relationships cannot expire, obviously.
//	sink.Reset()
//	secondTimeoutTicker := time.NewTicker(1 * time.Second)
//	defer secondTimeoutTicker.Stop()
//	secondTimeout := time.After(10 * time.Second)
//
//	// Wait for 10 seconds and check that no additional logs are produced
//	for {
//		select {
//		case <-secondTimeout:
//			// This is good - timeout happened and we didn't receive any logs
//			assert.Equal(t, 0, sink.LogRecordCount(), "No additional logs should be produced (possibly by expiration) after deletion")
//			return
//		case <-secondTimeoutTicker.C:
//			// If you comment out the relationship delete section above, this will fail.
//			if sink.LogRecordCount() > 0 {
//				require.Fail(t, "unexpected logs received after relationship deletion")
//			}
//			fmt.Printf("Waiting to verify no additional logs are produced...\n")
//		}
//	}
//}

func loadConfigFromFile(t *testing.T, path string) (*Config, error) {
	t.Helper()
=======

	// Test both logs-to-logs and metrics-to-logs
	for _, signalType := range []string{"logs_to_logs", "metrics_to_logs"} {
		// Run entity tests
		for _, test := range entityTests {
			runTest(t, signalType, test.name, test.folder, entityPath)
		}
>>>>>>> 3659e138

		// Run same type relationship tests
		for _, test := range sameTypeRelationshipTests {
			runTest(t, signalType, test.name, test.folder, sameTypeRelationshipPath)
		}

		// Run different type relationship tests
		for _, test := range differentTypeRelationshipTests {
			runTest(t, signalType, test.name, test.folder, differentTypeRelationshipPath)
		}
	}
}

// Using cache.
// Sending relationship update first to populate cache, then
// sending delete action, should send delete log event immediately.
// Then waiting if anything expires, which it should not, since the relationship is deleted.
func TestRelationship_DeletedRelationshipDoesNotExpire(t *testing.T) {
	t.Skip("Only for manual run")
	testFolder := filepath.Join("testdata", "integration", "metricsToLogs", "relationship/different-types-relationship/delete-action-cached")
	cfg, err := LoadConfigFromFile(t, filepath.Join(testFolder, "config.yaml"))
	require.NoError(t, err)
	factory := NewFactory()
	sink := &consumertest.LogsSink{}
	ctx, cancel := context.WithCancel(context.Background())
	defer cancel()
	conn, err := factory.CreateMetricsToLogs(ctx,
		connectortest.NewNopSettings(metadata.Type), cfg, sink)
	require.NoError(t, err)
	require.NotNil(t, conn)

	require.NoError(t, conn.Start(ctx, componenttest.NewNopHost()))
	defer func() {
		assert.NoError(t, conn.Shutdown(ctx))
	}()

	// 1st incoming log, relationship update
	inputFile := filepath.Join(testFolder, "input1.yaml")
	testMetrics, err := golden.ReadMetrics(inputFile)
	assert.NoError(t, err)
	assert.NoError(t, conn.ConsumeMetrics(ctx, testMetrics))

	allLogs := sink.AllLogs()
	expectedFile := filepath.Join(testFolder, "expected-output1.yaml")

	expected, err := golden.ReadLogs(expectedFile)
	assert.NoError(t, err)
	assert.Equal(t, expected.LogRecordCount(), allLogs[0].LogRecordCount())
	assert.NoError(t, plogtest.CompareLogs(expected, allLogs[0], plogtest.IgnoreObservedTimestamp()))
	fmt.Printf("Relationship creation event sent\n")
	// 2nd incoming log, relationship delete
	inputFile2 := filepath.Join(testFolder, "input2.yaml")
	sink.Reset()
	testMetrics2, err := golden.ReadMetrics(inputFile2)
	assert.NoError(t, err)
	assert.NoError(t, conn.ConsumeMetrics(ctx, testMetrics2))
	allLogs2 := sink.AllLogs()

	expectedFile2 := filepath.Join(testFolder, "expected-output2.yaml")
	expected2, err := golden.ReadLogs(expectedFile2)
	assert.NoError(t, err)
	assert.Equal(t, expected.LogRecordCount(), allLogs2[0].LogRecordCount())
	assert.NoError(t, plogtest.CompareLogs(expected2, allLogs2[0], plogtest.IgnoreObservedTimestamp()))
	fmt.Printf("Relationship delete event sent\n")

	// Reset the sink and wait to verify that no more events appear
	// This tests that deleted relationships cannot expire, obviously.
	sink.Reset()
	secondTimeoutTicker := time.NewTicker(1 * time.Second)
	defer secondTimeoutTicker.Stop()
	secondTimeout := time.After(10 * time.Second)

	// Wait for 10 seconds and check that no additional logs are produced
	for {
		select {
		case <-secondTimeout:
			// This is good - timeout happened and we didn't receive any logs
			assert.Equal(t, 0, sink.LogRecordCount(), "No additional logs should be produced (possibly by expiration) after deletion")
			return
		case <-secondTimeoutTicker.C:
			// If you comment out the relationship delete section above, this will fail.
			if sink.LogRecordCount() > 0 {
				require.Fail(t, "unexpected logs received after relationship deletion")
			}
			fmt.Printf("Waiting to verify no additional logs are produced...\n")
		}
	}
}

// Test that the connector consumes a log or metric from which
// it infers a relationship, produces a relationship event and
// then waits for the cache expiration to ensure that the relationship delete event is produced.
func TestRelationshipCacheExpiration(t *testing.T) {
	testFolder := filepath.Join("testdata", "integration", "logsToLogs", "relationship", "cacheExpiration")
	cfg, err := LoadConfigFromFile(t, filepath.Join(testFolder, "config.yaml"))
	require.NoError(t, err)

	factory := NewFactory()
	sink := &consumertest.LogsSink{}
	conn, err := factory.CreateLogsToLogs(context.Background(),
		connectortest.NewNopSettings(metadata.Type), cfg, sink)
	require.NoError(t, err)
	require.NotNil(t, conn)
	require.NoError(t, conn.Start(context.Background(), componenttest.NewNopHost()))
	defer func() {
		assert.NoError(t, conn.Shutdown(context.Background()))
	}()

	// Consume input logs or metrics that infer a relationship
	inputFile := filepath.Join(testFolder, "input.yaml")
	testLogs, err := golden.ReadLogs(inputFile)
	require.NoError(t, err)
	require.NoError(t, conn.ConsumeLogs(context.Background(), testLogs))

	// Wait for the cache expiration to ensure that the relationship delete event is produced
	ticker := time.NewTicker(1 * time.Second)
	defer ticker.Stop()
	timeout := time.After(10 * time.Second)
	for sink.LogRecordCount() < 4 { // 2 entities, 1 relationship and 1 delete event
		select {
		case <-timeout:
			require.Fail(t, "timed out waiting for logs to be processed")
		case <-ticker.C:
			fmt.Printf("Waiting for logs to be processed...\n")
		}
	}

	allLogs := sink.AllLogs()

	// Check that the delete relationship event is produced
	expectedFile := filepath.Join(testFolder, "expected-output.yaml")
	expected, err := golden.ReadLogs(expectedFile)
	require.NoError(t, err)
	assert.Equal(t, expected.LogRecordCount(), allLogs[1].LogRecordCount())
	assert.NoError(t, plogtest.CompareLogs(expected, allLogs[1], plogtest.IgnoreObservedTimestamp()))
}<|MERGE_RESOLUTION|>--- conflicted
+++ resolved
@@ -17,7 +17,6 @@
 import (
 	"context"
 	"fmt"
-	"gopkg.in/yaml.v3"
 	"os"
 	"path/filepath"
 	"testing"
@@ -75,7 +74,6 @@
 			// Checks that events for entities and the relationship are still sent.
 			name:   "when same type relationship has valid advanced condition, log event is sent",
 			folder: "advanced-conditions",
-<<<<<<< HEAD
 		},
 		{
 			// Checks that when delete action is set, the delete log event for relationship is sent,
@@ -88,21 +86,16 @@
 			// Entity event should produce one entity log event. Relationship event should produce two entities and one relationship log event.
 			name:   "when more resources are sent, entity is inferred from entity update log and relationship update log",
 			folder: "multiple-resources",
-=======
->>>>>>> 3659e138
 		},
 		{
 			// Tests that when two entities share an attribute key and value for some required attribute,
 			// the events for entities and their relationship are still detected and sent.
 			name:   "when relationship for same type and having common id attributes is inferred log event is sent",
 			folder: "common-attr",
-<<<<<<< HEAD
-=======
 		},
 		{
 			name:   "when action is set as delete, delete log event is sent",
 			folder: "delete-action",
->>>>>>> 3659e138
 		},
 		{
 			// Checks that when additional attributes are set on the relationship, they are sent with the relationship.
@@ -115,7 +108,11 @@
 			// Uses prefixes as all same type relationship tests.
 			name:   "when relationship for same type is inferred log event is sent",
 			folder: "no-conditions",
-<<<<<<< HEAD
+		},
+		{
+			// Checks that if one of the attributes for the relationship is not set, the relationship is not sent, but is for entities.
+			name:   "when relationship for same type is not inferred no log is sent",
+			folder: "no-match",
 		},
 		{
 			// If no entity event is configured only relationship log is inferred from attributes satisfying both
@@ -123,11 +120,6 @@
 			name:   "when relationship for same type is inferred, but no entity event is configured, only relationship log event is sent",
 			folder: "no-entity-event-configured",
 		},
-		{
-			// Checks that if one of the attributes for the relationship is not set, the relationship is not sent, but entities are created.
-			name:   "when relationship for same type is not inferred, but attributes are sufficient for entity creation, log event is sent",
-			folder: "no-match",
-		},
 	}
 
 	differentTypeRelationshipTests := []struct {
@@ -179,65 +171,6 @@
 		},
 	}
 
-=======
-		},
-		{
-			// Checks that if one of the attributes for the relationship is not set, the relationship is not sent, but is for entities.
-			name:   "when relationship for same type is not inferred no log is sent",
-			folder: "no-match",
-		},
-	}
-
-	differentTypeRelationshipTests := []struct {
-		name   string
-		folder string
-	}{
-		{
-			// Checks that when relationship condition is satisfied, relationship log event is sent, and the entities also.
-			name:   "when log for different type relationship has satisfied the condition, log relationship event is sent",
-			folder: "condition-met",
-		},
-		{
-			// Relationship condition is not satisfied, so no relationship log event is sent, but entities are.
-			name:   "when log for different type relationship has not satisfied the condition, no log relationship event is sent",
-			folder: "condition-not-met",
-		},
-		{
-			name:   "when action is set as delete, delete log event is sent",
-			folder: "delete-action",
-		},
-		{
-			// Relationship should be sent with the extra attributes, and also 2 entity log events.
-			name:   "when log for different type relationship, log event is sent with relationship attributes",
-			folder: "extra-attr",
-		},
-		{
-			// When config.yaml has 2 entities to infer with relationship between them, but one of them
-			// is missing required id attribute, relationship log event is not sent and only entity log event is sent for the one entity that was found.
-			name:   "when log for different type relationship hasn't all necessary id attributes, log event is sent",
-			folder: "missing-attr",
-		},
-		{
-			// Checks that when there is an extra attribute, that has nothing to do with entities or relationship,
-			// relationship and entities are still sent.
-			name:   "when log for different type relationship has redundant attributes, log event is sent",
-			folder: "redundant-attr",
-		},
-		{
-			// Checks that different type relationship supports optional prefixes for source and destination attributes.
-			// Since no unprefixed attributes are sent that would match the entities, only relationship log record is sent.
-			name:   "different type relationship works with prefixes",
-			folder: "with-prefixes",
-		},
-		{
-			// Checks that different type relationship works without prefixes configuration.
-			// Since there are no prefixes, the attributes match the entities and their relationship, so 3 events are sent.
-			name:   "different type relationship works without prefixes",
-			folder: "without-prefixes",
-		},
-	}
-
->>>>>>> 3659e138
 	// Define path prefixes for different test categories
 	const (
 		entityPath                    = "entity"
@@ -262,24 +195,14 @@
 
 			// Prepare paths and create connector based on type
 			if signalTypeFolder == "logs_to_logs" {
-<<<<<<< HEAD
-				basePath = filepath.Join("testdata", "logsToLogs", testFolder)
-			} else {
-				basePath = filepath.Join("testdata", "metricsToLogs", testFolder)
-=======
 				basePath = filepath.Join("testdata", "integration", "logsToLogs", testFolder)
 			} else {
 				basePath = filepath.Join("testdata", "integration", "metricsToLogs", testFolder)
->>>>>>> 3659e138
 			}
 
 			// Configure and create the appropriate connector
 			configPath := filepath.Join(basePath, "config.yaml")
-<<<<<<< HEAD
-			cfg, err := loadConfigFromFile(t, configPath)
-=======
 			cfg, err := LoadConfigFromFile(t, configPath)
->>>>>>> 3659e138
 			require.NoError(t, err)
 
 			if signalTypeFolder == "logs_to_logs" {
@@ -318,11 +241,10 @@
 
 			expected, err := golden.ReadLogs(expectedFile)
 			assert.NoError(t, err)
+			assert.Equal(t, expected.LogRecordCount(), allLogs[0].LogRecordCount())
 			assert.NoError(t, plogtest.CompareLogs(expected, allLogs[0], plogtest.IgnoreObservedTimestamp()))
-			assert.Equal(t, expected.LogRecordCount(), allLogs[0].LogRecordCount())
 		})
 	}
-<<<<<<< HEAD
 
 	// Test both logs-to-logs and metrics-to-logs
 	for _, signalType := range []string{"logs_to_logs", "metrics_to_logs"} {
@@ -330,106 +252,6 @@
 		for _, test := range entityTests {
 			runTest(t, signalType, test.name, test.folder, entityPath)
 		}
-
-		// Run same type relationship tests
-		for _, test := range sameTypeRelationshipTests {
-			runTest(t, signalType, test.name, test.folder, sameTypeRelationshipPath)
-		}
-
-		// Run different type relationship tests
-		for _, test := range differentTypeRelationshipTests {
-			runTest(t, signalType, test.name, test.folder, differentTypeRelationshipPath)
-		}
-	}
-}
-
-// Using cache.
-// Sending relationship update first to populate cache, then
-// sending delete action, should send delete log event immediately.
-// Then waiting if anything expires, which it should not, since the relationship is deleted.
-//func TestRelationship_DeletedRelationshipDoesNotExpire(t *testing.T) {
-//	t.Skip("Only for manual run")
-//	testFolder := filepath.Join("testdata", "metricsToLogs", "relationship/different-types-relationship/multiple-resources-multiple-resources-delete-action-cached")
-//	cfg, err := loadConfigFromFile(t, filepath.Join(testFolder, "config.yaml"))
-//	require.NoError(t, err)
-//	factory := NewFactory()
-//	sink := &consumertest.LogsSink{}
-//	ctx, cancel := context.WithCancel(context.Background())
-//	defer cancel()
-//	conn, err := factory.CreateMetricsToLogs(ctx,
-//		connectortest.NewNopSettings(metadata.Type), cfg, sink)
-//	require.NoError(t, err)
-//	require.NotNil(t, conn)
-//
-//	require.NoError(t, conn.Start(ctx, componenttest.NewNopHost()))
-//	defer func() {
-//		assert.NoError(t, conn.Shutdown(ctx))
-//	}()
-//
-//	// 1st incoming log, relationship update
-//	inputFile := filepath.Join(testFolder, "input1.yaml")
-//	testMetrics, err := golden.ReadMetrics(inputFile)
-//	assert.NoError(t, err)
-//	assert.NoError(t, conn.ConsumeMetrics(ctx, testMetrics))
-//
-//	allLogs := sink.AllLogs()
-//	expectedFile := filepath.Join(testFolder, "expected-output1.yaml")
-//
-//	expected, err := golden.ReadLogs(expectedFile)
-//	assert.NoError(t, err)
-//	assert.Equal(t, expected.LogRecordCount(), allLogs[0].LogRecordCount())
-//	assert.NoError(t, plogtest.CompareLogs(expected, allLogs[0], plogtest.IgnoreObservedTimestamp()))
-//	fmt.Printf("Relationship creation event sent\n")
-//	// 2nd incoming log, relationship delete
-//	inputFile2 := filepath.Join(testFolder, "input2.yaml")
-//	sink.Reset()
-//	testMetrics2, err := golden.ReadMetrics(inputFile2)
-//	assert.NoError(t, err)
-//	assert.NoError(t, conn.ConsumeMetrics(ctx, testMetrics2))
-//	allLogs2 := sink.AllLogs()
-//
-//	expectedFile2 := filepath.Join(testFolder, "expected-output2.yaml")
-//	expected2, err := golden.ReadLogs(expectedFile2)
-//	assert.NoError(t, err)
-//	assert.Equal(t, expected.LogRecordCount(), allLogs2[0].LogRecordCount())
-//	assert.NoError(t, plogtest.CompareLogs(expected2, allLogs2[0], plogtest.IgnoreObservedTimestamp()))
-//	fmt.Printf("Relationship delete event sent\n")
-//
-//	// Reset the sink and wait to verify that no more events appear
-//	// This tests that deleted relationships cannot expire, obviously.
-//	sink.Reset()
-//	secondTimeoutTicker := time.NewTicker(1 * time.Second)
-//	defer secondTimeoutTicker.Stop()
-//	secondTimeout := time.After(10 * time.Second)
-//
-//	// Wait for 10 seconds and check that no additional logs are produced
-//	for {
-//		select {
-//		case <-secondTimeout:
-//			// This is good - timeout happened and we didn't receive any logs
-//			assert.Equal(t, 0, sink.LogRecordCount(), "No additional logs should be produced (possibly by expiration) after deletion")
-//			return
-//		case <-secondTimeoutTicker.C:
-//			// If you comment out the relationship delete section above, this will fail.
-//			if sink.LogRecordCount() > 0 {
-//				require.Fail(t, "unexpected logs received after relationship deletion")
-//			}
-//			fmt.Printf("Waiting to verify no additional logs are produced...\n")
-//		}
-//	}
-//}
-
-func loadConfigFromFile(t *testing.T, path string) (*Config, error) {
-	t.Helper()
-=======
-
-	// Test both logs-to-logs and metrics-to-logs
-	for _, signalType := range []string{"logs_to_logs", "metrics_to_logs"} {
-		// Run entity tests
-		for _, test := range entityTests {
-			runTest(t, signalType, test.name, test.folder, entityPath)
-		}
->>>>>>> 3659e138
 
 		// Run same type relationship tests
 		for _, test := range sameTypeRelationshipTests {
