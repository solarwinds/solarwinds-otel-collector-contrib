--- conflicted
+++ resolved
@@ -13,13 +13,4 @@
         attributes: []
         conditions: ["true"]
         context: "metric"
-<<<<<<< HEAD
-        action: "delete"
-    entities:
-      - entity: "Kubernetes Node"
-        conditions: ["true"]
-        context: "metric"
-        action: "update"
-=======
-        action: "delete"
->>>>>>> 14b056a4
+        action: "delete"