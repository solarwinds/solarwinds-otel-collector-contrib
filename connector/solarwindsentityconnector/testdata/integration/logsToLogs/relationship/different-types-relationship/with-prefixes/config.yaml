--- conflicted
+++ resolved
@@ -13,12 +13,8 @@
       - entity: "Snowflake"
         conditions: []
         context: "log"
-<<<<<<< HEAD
+        action: "update"
       - entity: "AWS EC2"
-=======
-        action: "update"
-      - type: "AWS EC2"
->>>>>>> 14b056a4
         conditions: ["true"]
         context: "log"
         action: "update"
