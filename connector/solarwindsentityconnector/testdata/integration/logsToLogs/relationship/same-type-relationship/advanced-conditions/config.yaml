--- conflicted
+++ resolved
@@ -15,12 +15,7 @@
         context: "log"
         action: "update"
     entities:
-<<<<<<< HEAD
       - entity: "Kubernetes Node"
-        conditions: ['instrumentation_scope.name == "NodeScope" and resource.attributes["service.name"] == "NodeService" and log.body == "test-log-body"']
-=======
-      - type: "Kubernetes Node"
         conditions: ['instrumentation_scope.name == "NodeScope" and resource.attributes["service.name"] == "NodeService" and log.body == "test-log-body" and Len(log.attributes) == 1']
->>>>>>> bfa64ecf
         context: "log"
         action: "update"