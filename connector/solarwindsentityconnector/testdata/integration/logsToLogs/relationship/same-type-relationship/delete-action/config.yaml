--- conflicted
+++ resolved
@@ -13,13 +13,4 @@
         attributes: []
         conditions: ['instrumentation_scope.name == "NodeScope" and resource.attributes["service.name"] == "NodeService" and log.body == "test-log-body"']
         context: "log"
-<<<<<<< HEAD
-        action: "delete"
-    entities:
-      - entity: "Kubernetes Node"
-        conditions: ['instrumentation_scope.name == "NodeScope" and resource.attributes["service.name"] == "NodeService" and log.body == "test-log-body"']
-        context: "log"
-        action: "update"
-=======
-        action: "delete"
->>>>>>> 14b056a4
+        action: "delete"